/*---------------------------------------------------------
 * Copyright (C) Microsoft Corporation. All rights reserved.
 * Licensed under the MIT License. See License.txt in the project root for license information.
 *--------------------------------------------------------*/

import * as assert from 'assert';
import cp = require('child_process');
import * as fs from 'fs-extra';
import * as path from 'path';
import * as sinon from 'sinon';
import * as vscode from 'vscode';
import { FilePatch, getEdits, getEditsFromUnifiedDiffStr } from '../../src/diffUtils';
import { check } from '../../src/goCheck';
import { GoDefinitionProvider } from '../../src/goDeclaration';
import { GoHoverProvider } from '../../src/goExtraInfo';
import { runFillStruct } from '../../src/goFillStruct';
import {
	generateTestCurrentFile,
	generateTestCurrentFunction,
	generateTestCurrentPackage
} from '../../src/goGenerateTests';
import { getTextEditForAddImport, listPackages } from '../../src/goImport';
import { goLint } from '../../src/goLint';
import { updateGoPathGoRootFromConfig } from '../../src/goInstallTools';
import { documentSymbols, GoDocumentSymbolProvider, GoOutlineImportsOptions } from '../../src/goOutline';
import { getAllPackages } from '../../src/goPackages';
import { goPlay } from '../../src/goPlayground';
import { GoSignatureHelpProvider } from '../../src/goSignature';
import { GoCompletionItemProvider } from '../../src/goSuggest';
import { getWorkspaceSymbols } from '../../src/goSymbol';
import { testCurrentFile } from '../../src/goTest';
import {
	getBinPath,
	getCurrentGoPath,
	getGoVersion,
	getImportPath,
	getToolsGopath,
	ICheckResult,
	isVendorSupported
} from '../../src/util';

function queryDefaultGopathSync(): string | null {
	const goExecutable = getBinPath('go');
	if (!goExecutable) {
		console.warn(`Failed to run "go env GOPATH" to find mod file as the "go" binary cannot be found`);
		return null;
	}
	let gopath: string;
	try {
		const stdout = cp.execFileSync(goExecutable, ['env', 'GOPATH']);
		console.log(`Got go env GOPATH result: ${stdout}`);
		gopath = stdout.toString().trim();
	} catch (err) {
		console.warn(`Error when running go env GOPATH: ${err}`);
	}
	return gopath;
}

suite('Go Extension Tests', function() {
	this.timeout(10000);
<<<<<<< HEAD
	let gopath = getCurrentGoPath();
	if (!gopath) {
			gopath = queryDefaultGopathSync();
	}
	if (!gopath) {
		assert.ok(gopath, 'Cannot run tests if GOPATH is not set as environment variable');
		return;
	}
	console.log(`Using GOPATH: ${gopath}`);

	const repoPath = path.join(gopath, 'src', 'test');
	const fixturePath = path.join(repoPath, 'testfixture');
	const fixtureSourcePath = path.join(__dirname, '..', '..', '..', 'test', 'fixtures');
	const generateTestsSourcePath = path.join(repoPath, 'generatetests');
	const generateFunctionTestSourcePath = path.join(repoPath, 'generatefunctiontest');
	const generatePackageTestSourcePath = path.join(repoPath, 'generatePackagetest');
	const toolsGopath = getToolsGopath() || gopath;
=======
>>>>>>> b83ad81c

	const dummyCancellationSource = new vscode.CancellationTokenSource();

	// suiteSetup will initialize the following vars.
	let gopath: string;
	let repoPath: string;
	let fixturePath: string;
	let fixtureSourcePath: string;
	let generateTestsSourcePath: string;
	let generateFunctionTestSourcePath: string;
	let generatePackageTestSourcePath: string;
	let toolsGopath: string;

	suiteSetup(async () => {
		await updateGoPathGoRootFromConfig();

		gopath = getCurrentGoPath();
		if (!gopath) {
			assert.ok(gopath, 'Cannot run tests if GOPATH is not set as environment variable');
			return;
		}
		console.log(`Using GOPATH: ${gopath}`);

		repoPath = path.join(gopath, 'src', 'test');
		fixturePath = path.join(repoPath, 'testfixture');
		fixtureSourcePath = path.join(__dirname, '..', '..', '..', 'test', 'fixtures');
		generateTestsSourcePath = path.join(repoPath, 'generatetests');
		generateFunctionTestSourcePath = path.join(repoPath, 'generatefunctiontest');
		generatePackageTestSourcePath = path.join(repoPath, 'generatePackagetest');
		toolsGopath = getToolsGopath() || gopath;

		fs.removeSync(repoPath);
		fs.copySync(path.join(fixtureSourcePath, 'baseTest', 'test.go'), path.join(fixturePath, 'baseTest', 'test.go'));
		fs.copySync(
			path.join(fixtureSourcePath, 'baseTest', 'sample_test.go'),
			path.join(fixturePath, 'baseTest', 'sample_test.go')
		);
		fs.copySync(
			path.join(fixtureSourcePath, 'errorsTest', 'errors.go'),
			path.join(fixturePath, 'errorsTest', 'errors.go')
		);
		fs.copySync(
			path.join(fixtureSourcePath, 'gogetdocTestData', 'test.go'),
			path.join(fixturePath, 'gogetdocTestData', 'test.go')
		);
		fs.copySync(
			path.join(fixtureSourcePath, 'generatetests', 'generatetests.go'),
			path.join(generateTestsSourcePath, 'generatetests.go')
		);
		fs.copySync(
			path.join(fixtureSourcePath, 'generatetests', 'generatetests.go'),
			path.join(generateFunctionTestSourcePath, 'generatetests.go')
		);
		fs.copySync(
			path.join(fixtureSourcePath, 'generatetests', 'generatetests.go'),
			path.join(generatePackageTestSourcePath, 'generatetests.go')
		);
		fs.copySync(
			path.join(fixtureSourcePath, 'diffTestData', 'file1.go'),
			path.join(fixturePath, 'diffTest1Data', 'file1.go')
		);
		fs.copySync(
			path.join(fixtureSourcePath, 'diffTestData', 'file2.go'),
			path.join(fixturePath, 'diffTest1Data', 'file2.go')
		);
		fs.copySync(
			path.join(fixtureSourcePath, 'diffTestData', 'file1.go'),
			path.join(fixturePath, 'diffTest2Data', 'file1.go')
		);
		fs.copySync(
			path.join(fixtureSourcePath, 'diffTestData', 'file2.go'),
			path.join(fixturePath, 'diffTest2Data', 'file2.go')
		);
		fs.copySync(
			path.join(fixtureSourcePath, 'linterTest', 'linter_1.go'),
			path.join(fixturePath, 'linterTest', 'linter_1.go')
		);
		fs.copySync(
			path.join(fixtureSourcePath, 'linterTest', 'linter_2.go'),
			path.join(fixturePath, 'linterTest', 'linter_2.go')
		);
		fs.copySync(
			path.join(fixtureSourcePath, 'buildTags', 'hello.go'),
			path.join(fixturePath, 'buildTags', 'hello.go')
		);
		fs.copySync(
			path.join(fixtureSourcePath, 'testTags', 'hello_test.go'),
			path.join(fixturePath, 'testTags', 'hello_test.go')
		);
		fs.copySync(
			path.join(fixtureSourcePath, 'completions', 'unimportedPkgs.go'),
			path.join(fixturePath, 'completions', 'unimportedPkgs.go')
		);
		fs.copySync(
			path.join(fixtureSourcePath, 'completions', 'unimportedMultiplePkgs.go'),
			path.join(fixturePath, 'completions', 'unimportedMultiplePkgs.go')
		);
		fs.copySync(
			path.join(fixtureSourcePath, 'completions', 'snippets.go'),
			path.join(fixturePath, 'completions', 'snippets.go')
		);
		fs.copySync(
			path.join(fixtureSourcePath, 'completions', 'nosnippets.go'),
			path.join(fixturePath, 'completions', 'nosnippets.go')
		);
		fs.copySync(
			path.join(fixtureSourcePath, 'completions', 'exportedMemberDocs.go'),
			path.join(fixturePath, 'completions', 'exportedMemberDocs.go')
		);
		fs.copySync(
			path.join(fixtureSourcePath, 'importTest', 'noimports.go'),
			path.join(fixturePath, 'importTest', 'noimports.go')
		);
		fs.copySync(
			path.join(fixtureSourcePath, 'importTest', 'groupImports.go'),
			path.join(fixturePath, 'importTest', 'groupImports.go')
		);
		fs.copySync(
			path.join(fixtureSourcePath, 'importTest', 'singleImports.go'),
			path.join(fixturePath, 'importTest', 'singleImports.go')
		);
		fs.copySync(
			path.join(fixtureSourcePath, 'fillStruct', 'input_1.go'),
			path.join(fixturePath, 'fillStruct', 'input_1.go')
		);
		fs.copySync(
			path.join(fixtureSourcePath, 'fillStruct', 'golden_1.go'),
			path.join(fixturePath, 'fillStruct', 'golden_1.go')
		);
		fs.copySync(
			path.join(fixtureSourcePath, 'fillStruct', 'input_2.go'),
			path.join(fixturePath, 'fillStruct', 'input_2.go')
		);
		fs.copySync(
			path.join(fixtureSourcePath, 'fillStruct', 'golden_2.go'),
			path.join(fixturePath, 'fillStruct', 'golden_2.go')
		);
		fs.copySync(
			path.join(fixtureSourcePath, 'fillStruct', 'input_2.go'),
			path.join(fixturePath, 'fillStruct', 'input_3.go')
		);
		fs.copySync(
			path.join(fixtureSourcePath, 'outlineTest', 'test.go'),
			path.join(fixturePath, 'outlineTest', 'test.go')
		);
	});

	suiteTeardown(() => {
		fs.removeSync(repoPath);
	});

	teardown(() => {
		sinon.restore();
	});

	async function testDefinitionProvider(goConfig: vscode.WorkspaceConfiguration): Promise<any> {
		const provider = new GoDefinitionProvider(goConfig);
		const uri = vscode.Uri.file(path.join(fixturePath, 'baseTest', 'test.go'));
		const position = new vscode.Position(10, 3);
		const textDocument = await vscode.workspace.openTextDocument(uri);
		const definitionInfo = await provider.provideDefinition(textDocument, position, dummyCancellationSource.token);

		assert.equal(
			definitionInfo.uri.path.toLowerCase(),
			uri.path.toLowerCase(),
			`${definitionInfo.uri.path} is not the same as ${uri.path}`
		);
		assert.equal(definitionInfo.range.start.line, 6);
		assert.equal(definitionInfo.range.start.character, 5);
	}

	async function testSignatureHelpProvider(
		goConfig: vscode.WorkspaceConfiguration,
		testCases: [vscode.Position, string, string, string[]][]
	): Promise<any> {
		const provider = new GoSignatureHelpProvider(goConfig);
		const uri = vscode.Uri.file(path.join(fixturePath, 'gogetdocTestData', 'test.go'));
		const textDocument = await vscode.workspace.openTextDocument(uri);

		const promises = testCases.map(([position, expected, expectedDoc, expectedParams]) =>
			provider.provideSignatureHelp(textDocument, position, dummyCancellationSource.token).then((sigHelp) => {
				assert.ok(
					sigHelp,
					`No signature for gogetdocTestData/test.go:${position.line + 1}:${position.character + 1}`
				);
				assert.equal(sigHelp.signatures.length, 1, 'unexpected number of overloads');
				assert.equal(sigHelp.signatures[0].label, expected);
				assert.equal(sigHelp.signatures[0].documentation, expectedDoc);
				assert.equal(sigHelp.signatures[0].parameters.length, expectedParams.length);
				for (let i = 0; i < expectedParams.length; i++) {
					assert.equal(sigHelp.signatures[0].parameters[i].label, expectedParams[i]);
				}
			})
		);
		return Promise.all(promises);
	}

	async function testHoverProvider(
		goConfig: vscode.WorkspaceConfiguration,
		testCases: [vscode.Position, string | null, string | null][]
	): Promise<any> {
		const provider = new GoHoverProvider(goConfig);
		const uri = vscode.Uri.file(path.join(fixturePath, 'gogetdocTestData', 'test.go'));
		const textDocument = await vscode.workspace.openTextDocument(uri);

		const promises = testCases.map(([position, expectedSignature, expectedDocumentation]) =>
			provider.provideHover(textDocument, position, dummyCancellationSource.token).then((res) => {
				if (expectedSignature === null && expectedDocumentation === null) {
					assert.equal(res, null);
					return;
				}
				let expectedHover = '\n```go\n' + expectedSignature + '\n```\n';
				if (expectedDocumentation != null) {
					expectedHover += expectedDocumentation;
				}
				assert.equal(res.contents.length, 1);
				assert.equal((<vscode.MarkdownString>res.contents[0]).value, expectedHover);
			})
		);
		return Promise.all(promises);
	}

	test('Test Definition Provider using godoc', async () => {
		const config = Object.create(vscode.workspace.getConfiguration('go'), {
			docsTool: { value: 'godoc' }
		});
		await testDefinitionProvider(config);
	});

	test('Test Definition Provider using gogetdoc', async () => {
		const gogetdocPath = getBinPath('gogetdoc');
		if (gogetdocPath === 'gogetdoc') {
			// gogetdoc is not installed, so skip the test
			return;
		}
		const config = Object.create(vscode.workspace.getConfiguration('go'), {
			docsTool: { value: 'gogetdoc' }
		});
		await testDefinitionProvider(config);
	});

	test('Test SignatureHelp Provider using godoc', async () => {
		const printlnDoc = `Println formats using the default formats for its operands and writes to
standard output. Spaces are always added between operands and a newline is
appended. It returns the number of bytes written and any write error
encountered.
`;

		const testCases: [vscode.Position, string, string, string[]][] = [
			[
				new vscode.Position(19, 13),
				'Println(a ...interface{}) (n int, err error)',
				printlnDoc,
				['a ...interface{}']
			],
			[
				new vscode.Position(23, 7),
				'print(txt string)',
				`This is an unexported function so couldn't get this comment on hover :( Not\nanymore!!\n`,
				['txt string']
			],
			[
				new vscode.Position(41, 19),
				'Hello(s string, exclaim bool) string',
				'Hello is a method on the struct ABC. Will signature help understand this\ncorrectly\n',
				['s string', 'exclaim bool']
			],
			[
				new vscode.Position(41, 47),
				'EmptyLine(s string) string',
				'EmptyLine has docs\n\nwith a blank line in the middle\n',
				['s string']
			]
		];
		const config = Object.create(vscode.workspace.getConfiguration('go'), {
			docsTool: { value: 'godoc' }
		});
		await testSignatureHelpProvider(config, testCases);
	});

	test('Test SignatureHelp Provider using gogetdoc', async () => {
		const gogetdocPath = getBinPath('gogetdoc');
		if (gogetdocPath === 'gogetdoc') {
			// gogetdoc is not installed, so skip the test
			return;
		}

		const printlnDoc = `Println formats using the default formats for its operands and writes to standard output.
Spaces are always added between operands and a newline is appended.
It returns the number of bytes written and any write error encountered.
`;
		const testCases: [vscode.Position, string, string, string[]][] = [
			[
				new vscode.Position(19, 13),
				'Println(a ...interface{}) (n int, err error)',
				printlnDoc,
				['a ...interface{}']
			],
			[
				new vscode.Position(23, 7),
				'print(txt string)',
				`This is an unexported function so couldn't get this comment on hover :(\nNot anymore!!\n`,
				['txt string']
			],
			[
				new vscode.Position(41, 19),
				'Hello(s string, exclaim bool) string',
				'Hello is a method on the struct ABC. Will signature help understand this correctly\n',
				['s string', 'exclaim bool']
			],
			[
				new vscode.Position(41, 47),
				'EmptyLine(s string) string',
				'EmptyLine has docs\n\nwith a blank line in the middle\n',
				['s string']
			]
		];
		const config = Object.create(vscode.workspace.getConfiguration('go'), {
			docsTool: { value: 'gogetdoc' }
		});
		await testSignatureHelpProvider(config, testCases);
	});

	test('Test Hover Provider using godoc', async () => {
		const printlnDoc = `Println formats using the default formats for its operands and writes to
standard output. Spaces are always added between operands and a newline is
appended. It returns the number of bytes written and any write error
encountered.
`;
		const testCases: [vscode.Position, string | null, string | null][] = [
			// [new vscode.Position(3,3), '/usr/local/go/src/fmt'],
			[new vscode.Position(0, 3), null, null], // keyword
			[new vscode.Position(23, 14), null, null], // inside a string
			[new vscode.Position(20, 0), null, null], // just a }
			[new vscode.Position(28, 16), null, null], // inside a number
			[new vscode.Position(22, 5), 'main func()', '\n'],
			[new vscode.Position(40, 23), 'import (math "math")', null],
			[new vscode.Position(19, 6), 'Println func(a ...interface{}) (n int, err error)', printlnDoc],
			[
				new vscode.Position(23, 4),
				'print func(txt string)',
				`This is an unexported function so couldn't get this comment on hover :( Not\nanymore!!\n`
			]
		];
		const config = Object.create(vscode.workspace.getConfiguration('go'), {
			docsTool: { value: 'godoc' }
		});
		await testHoverProvider(config, testCases);
	});

	test('Test Hover Provider using gogetdoc', async () => {
		const gogetdocPath = getBinPath('gogetdoc');
		if (gogetdocPath === 'gogetdoc') {
			// gogetdoc is not installed, so skip the test
			return;
		}

		const printlnDoc = `Println formats using the default formats for its operands and writes to standard output.
Spaces are always added between operands and a newline is appended.
It returns the number of bytes written and any write error encountered.
`;
		const testCases: [vscode.Position, string | null, string | null][] = [
			[new vscode.Position(0, 3), null, null], // keyword
			[new vscode.Position(23, 11), null, null], // inside a string
			[new vscode.Position(20, 0), null, null], // just a }
			[new vscode.Position(28, 16), null, null], // inside a number
			[new vscode.Position(22, 5), 'func main()', ''],
			[
				new vscode.Position(23, 4),
				'func print(txt string)',
				`This is an unexported function so couldn't get this comment on hover :(\nNot anymore!!\n`
			],
			[
				new vscode.Position(40, 23),
				'package math',
				'Package math provides basic constants and mathematical functions.\n\nThis package does not guarantee bit-identical results across architectures.\n'
			],
			[new vscode.Position(19, 6), 'func Println(a ...interface{}) (n int, err error)', printlnDoc],
			[
				new vscode.Position(27, 14),
				'type ABC struct {\n    a int\n    b int\n    c int\n}',
				`ABC is a struct, you coudn't use Goto Definition or Hover info on this before\nNow you can due to gogetdoc and go doc\n`
			],
			[
				new vscode.Position(28, 6),
				'func IPv4Mask(a, b, c, d byte) IPMask',
				'IPv4Mask returns the IP mask (in 4-byte form) of the\nIPv4 mask a.b.c.d.\n'
			]
		];
		const config = Object.create(vscode.workspace.getConfiguration('go'), {
			docsTool: { value: 'gogetdoc' }
		});
		await testHoverProvider(config, testCases);
	});

	test('Linting - concurrent process cancelation', async () => {
		const util = require('../../src/util');
		sinon.spy(util, 'runTool');
		sinon.spy(util, 'killTree');

		const config = Object.create(vscode.workspace.getConfiguration('go'), {
			vetOnSave: { value: 'package' },
			vetFlags: { value: ['-all'] },
			buildOnSave: { value: 'package' },
			lintOnSave: { value: 'package' },
			// simulate a long running lint process by sleeping for a couple seconds
			lintTool: { value: 'sleep' },
			lintFlags: { value: ['2'] }
		});

		const results = await Promise.all([
			goLint(vscode.Uri.file(path.join(fixturePath, 'linterTest', 'linter_1.go')), config),
			goLint(vscode.Uri.file(path.join(fixturePath, 'linterTest', 'linter_2.go')), config)
		]);
		assert.equal(util.runTool.callCount, 2, 'should have launched 2 lint jobs');
		assert.equal(util.killTree.callCount, 1, 'should have killed 1 lint job before launching the next');
	});

	test('Error checking', async () => {
		const config = Object.create(vscode.workspace.getConfiguration('go'), {
			vetOnSave: { value: 'package' },
			vetFlags: { value: ['-all'] },
			lintOnSave: { value: 'package' },
			lintTool: { value: 'golint' },
			lintFlags: { value: [] },
			buildOnSave: { value: 'package' }
		});
		const expected = [
			{
				line: 7,
				severity: 'warning',
				msg: 'exported function Print2 should have comment or be unexported'
			},
			{ line: 11, severity: 'error', msg: 'undefined: prin' }
		];
		const diagnostics = await check(vscode.Uri.file(path.join(fixturePath, 'errorsTest', 'errors.go')), config);
		const sortedDiagnostics = ([] as ICheckResult[]).concat
			.apply(
				[],
				diagnostics.map((x) => x.errors)
			)
			.sort((a: any, b: any) => a.line - b.line);
		assert.equal(sortedDiagnostics.length > 0, true, `Failed to get linter results`);

		const matchCount = expected.filter((expectedItem) => {
			return sortedDiagnostics.some((diag: any) => {
				return (
					expectedItem.line === diag.line &&
					expectedItem.severity === diag.severity &&
					expectedItem.msg === diag.msg
				);
			});
		});
		assert.equal(matchCount.length >= expected.length, true, `Failed to match expected errors`);
	});

	test('Test Generate unit tests skeleton for file', async () => {
		const gotestsPath = getBinPath('gotests');
		if (gotestsPath === 'gotests') {
			// gotests is not installed, so skip the test
			return;
		}

		const uri = vscode.Uri.file(path.join(generateTestsSourcePath, 'generatetests.go'));
		const document = await vscode.workspace.openTextDocument(uri);
		await vscode.window.showTextDocument(document);
		await generateTestCurrentFile();

		const testFileGenerated = fs.existsSync(path.join(generateTestsSourcePath, 'generatetests_test.go'));
		assert.equal(testFileGenerated, true, 'Test file not generated.');
	});

	test('Test Generate unit tests skeleton for a function', async () => {
		const gotestsPath = getBinPath('gotests');
		if (gotestsPath === 'gotests') {
			// gotests is not installed, so skip the test
			return;
		}

		const uri = vscode.Uri.file(path.join(generateFunctionTestSourcePath, 'generatetests.go'));
		const document = await vscode.workspace.openTextDocument(uri);
		const editor = await vscode.window.showTextDocument(document);
		editor.selection = new vscode.Selection(5, 0, 6, 0);
		await generateTestCurrentFunction();

		const testFileGenerated = fs.existsSync(path.join(generateTestsSourcePath, 'generatetests_test.go'));
		assert.equal(testFileGenerated, true, 'Test file not generated.');
	});

	test('Test Generate unit tests skeleton for package', async () => {
		const gotestsPath = getBinPath('gotests');
		if (gotestsPath === 'gotests') {
			// gotests is not installed, so skip the test
			return;
		}

		const uri = vscode.Uri.file(path.join(generatePackageTestSourcePath, 'generatetests.go'));
		const document = await vscode.workspace.openTextDocument(uri);
		await vscode.window.showTextDocument(document);
		await generateTestCurrentPackage();

		const testFileGenerated = fs.existsSync(path.join(generateTestsSourcePath, 'generatetests_test.go'));
		assert.equal(testFileGenerated, true, 'Test file not generated.');
	});

	test('Test diffUtils.getEditsFromUnifiedDiffStr', async () => {
		const file1path = path.join(fixturePath, 'diffTest1Data', 'file1.go');
		const file2path = path.join(fixturePath, 'diffTest1Data', 'file2.go');
		const file1uri = vscode.Uri.file(file1path);
		const file2contents = fs.readFileSync(file2path, 'utf8');

		const fileEditPatches: any | FilePatch[] = await new Promise((resolve) => {
			cp.exec(`diff -u ${file1path} ${file2path}`, (err, stdout, stderr) => {
				const filePatches: FilePatch[] = getEditsFromUnifiedDiffStr(stdout);

				if (!filePatches || filePatches.length !== 1) {
					assert.fail(null, null, 'Failed to get patches for the test file', '');
				}

				if (!filePatches[0].fileName) {
					assert.fail(null, null, 'Failed to parse the file path from the diff output', '');
				}

				if (!filePatches[0].edits) {
					assert.fail(null, null, 'Failed to parse edits from the diff output', '');
				}
				resolve(filePatches);
			});
		});

		const textDocument = await vscode.workspace.openTextDocument(file1uri);
		const editor = await vscode.window.showTextDocument(textDocument);
		await editor.edit((editBuilder) => {
			fileEditPatches[0].edits.forEach((edit: any) => {
				edit.applyUsingTextEditorEdit(editBuilder);
			});
		});
		assert.equal(editor.document.getText(), file2contents);
	});

	test('Test diffUtils.getEdits', async () => {
		const file1path = path.join(fixturePath, 'diffTest2Data', 'file1.go');
		const file2path = path.join(fixturePath, 'diffTest2Data', 'file2.go');
		const file1uri = vscode.Uri.file(file1path);
		const file1contents = fs.readFileSync(file1path, 'utf8');
		const file2contents = fs.readFileSync(file2path, 'utf8');

		const fileEdits = getEdits(file1path, file1contents, file2contents);

		if (!fileEdits) {
			assert.fail(null, null, 'Failed to get patches for the test file', '');
		}

		if (!fileEdits.fileName) {
			assert.fail(null, null, 'Failed to parse the file path from the diff output', '');
		}

		if (!fileEdits.edits) {
			assert.fail(null, null, 'Failed to parse edits from the diff output', '');
		}

		const textDocument = await vscode.workspace.openTextDocument(file1uri);
		const editor = await vscode.window.showTextDocument(textDocument);
		await editor.edit((editBuilder) => {
			fileEdits.edits.forEach((edit) => {
				edit.applyUsingTextEditorEdit(editBuilder);
			});
		});
		assert.equal(editor.document.getText(), file2contents);
	});

	test('Test Env Variables are passed to Tests', async () => {
		const config = Object.create(vscode.workspace.getConfiguration('go'), {
			testEnvVars: { value: { dummyEnvVar: 'dummyEnvValue', dummyNonString: 1 } }
		});
		const uri = vscode.Uri.file(path.join(fixturePath, 'baseTest', 'sample_test.go'));
		const document = await vscode.workspace.openTextDocument(uri);
		await vscode.window.showTextDocument(document);

		const result = await testCurrentFile(config, false, []);
		assert.equal(result, true);
	});

	test('Test Outline', async () => {
		const uri = vscode.Uri.file(path.join(fixturePath, 'outlineTest', 'test.go'));
		const document = await vscode.workspace.openTextDocument(uri);
		const options = {
			document,
			fileName: document.fileName,
			importsOption: GoOutlineImportsOptions.Include
		};

		const outlines = await documentSymbols(options, dummyCancellationSource.token);
		const packageSymbols = outlines.filter((x: any) => x.kind === vscode.SymbolKind.Package);
		const imports = outlines[0].children.filter((x: any) => x.kind === vscode.SymbolKind.Namespace);
		const functions = outlines[0].children.filter((x: any) => x.kind === vscode.SymbolKind.Function);

		assert.equal(packageSymbols.length, 1);
		assert.equal(packageSymbols[0].name, 'main');
		assert.equal(imports.length, 1);
		assert.equal(imports[0].name, '"fmt"');
		assert.equal(functions.length, 2);
		assert.equal(functions[0].name, 'print');
		assert.equal(functions[1].name, 'main');
	});

	test('Test Outline imports only', async () => {
		const uri = vscode.Uri.file(path.join(fixturePath, 'outlineTest', 'test.go'));
		const document = await vscode.workspace.openTextDocument(uri);
		const options = {
			document,
			fileName: document.fileName,
			importsOption: GoOutlineImportsOptions.Only
		};

		const outlines = await documentSymbols(options, dummyCancellationSource.token);
		const packageSymbols = outlines.filter((x) => x.kind === vscode.SymbolKind.Package);
		const imports = outlines[0].children.filter((x: any) => x.kind === vscode.SymbolKind.Namespace);
		const functions = outlines[0].children.filter((x: any) => x.kind === vscode.SymbolKind.Function);

		assert.equal(packageSymbols.length, 1);
		assert.equal(packageSymbols[0].name, 'main');
		assert.equal(imports.length, 1);
		assert.equal(imports[0].name, '"fmt"');
		assert.equal(functions.length, 0);
	});

	test('Test Outline document symbols', async () => {
		const uri = vscode.Uri.file(path.join(fixturePath, 'outlineTest', 'test.go'));
		const document = await vscode.workspace.openTextDocument(uri);
		const symbolProvider = new GoDocumentSymbolProvider();

		const outlines = await symbolProvider.provideDocumentSymbols(document, dummyCancellationSource.token);
		const packages = outlines.filter((x) => x.kind === vscode.SymbolKind.Package);
		const variables = outlines[0].children.filter((x: any) => x.kind === vscode.SymbolKind.Variable);
		const functions = outlines[0].children.filter((x: any) => x.kind === vscode.SymbolKind.Function);
		const structs = outlines[0].children.filter((x: any) => x.kind === vscode.SymbolKind.Struct);
		const interfaces = outlines[0].children.filter((x: any) => x.kind === vscode.SymbolKind.Interface);

		assert.equal(packages[0].name, 'main');
		assert.equal(variables.length, 0);
		assert.equal(functions[0].name, 'print');
		assert.equal(functions[1].name, 'main');
		assert.equal(structs.length, 1);
		assert.equal(structs[0].name, 'foo');
		assert.equal(interfaces.length, 1);
		assert.equal(interfaces[0].name, 'circle');
	});

	test('Test listPackages', async () => {
		const uri = vscode.Uri.file(path.join(fixturePath, 'baseTest', 'test.go'));
		const document = await vscode.workspace.openTextDocument(uri);
		await vscode.window.showTextDocument(document);

		const includeImportedPkgs = await listPackages(false);
		const excludeImportedPkgs = await listPackages(true);
		assert.equal(includeImportedPkgs.indexOf('fmt') > -1, true);
		assert.equal(excludeImportedPkgs.indexOf('fmt') > -1, false);
	});

	test('Replace vendor packages with relative path', async () => {
		// This test needs a go project that has vendor folder and vendor packages
		// Since the Go extension takes a dependency on the godef tool at github.com/rogpeppe/godef
		// which has vendor packages, we are using it here to test the "replace vendor packages with relative path" feature.
		// If the extension ever stops depending on godef tool or if godef ever stops having vendor packages, then this test
		// will fail and will have to be replaced with any other go project with vendor packages

		const vendorSupport = await isVendorSupported();
		const filePath = path.join(toolsGopath, 'src', 'github.com', 'rogpeppe', 'godef', 'go', 'ast', 'ast.go');
		const workDir = path.dirname(filePath);
		const vendorPkgsFullPath = [
			'github.com/rogpeppe/godef/vendor/9fans.net/go/acme',
			'github.com/rogpeppe/godef/vendor/9fans.net/go/plan9',
			'github.com/rogpeppe/godef/vendor/9fans.net/go/plan9/client'
		];
		const vendorPkgsRelativePath = ['9fans.net/go/acme', '9fans.net/go/plan9', '9fans.net/go/plan9/client'];

		const gopkgsPromise = getAllPackages(workDir).then((pkgMap) => {
			const pkgs = Array.from(pkgMap.keys()).filter((p) => {
				const pkg = pkgMap.get(p);
				return pkg && pkg.name !== 'main';
			});
			if (vendorSupport) {
				vendorPkgsFullPath.forEach((pkg) => {
					assert.equal(pkgs.indexOf(pkg) > -1, true, `Package not found by goPkgs: ${pkg}`);
				});
				vendorPkgsRelativePath.forEach((pkg) => {
					assert.equal(
						pkgs.indexOf(pkg),
						-1,
						`Relative path to vendor package ${pkg} should not be returned by gopkgs command`
					);
				});
			}
			return pkgs;
		});

		const listPkgPromise: Thenable<string[]> = vscode.workspace
			.openTextDocument(vscode.Uri.file(filePath))
			.then(async (document) => {
				await vscode.window.showTextDocument(document);
				const pkgs = await listPackages();
				if (vendorSupport) {
					vendorPkgsRelativePath.forEach((pkg) => {
						assert.equal(pkgs.indexOf(pkg) > -1, true, `Relative path for vendor package ${pkg} not found`);
					});
					vendorPkgsFullPath.forEach((pkg) => {
						assert.equal(
							pkgs.indexOf(pkg),
							-1,
							`Full path for vendor package ${pkg} should be shown by listPackages method`
						);
					});
				}
				return pkgs;
			});

		const values = await Promise.all<string[]>([gopkgsPromise, listPkgPromise]);
		if (!vendorSupport) {
			const originalPkgs = values[0].sort();
			const updatedPkgs = values[1].sort();
			assert.equal(originalPkgs.length, updatedPkgs.length);
			for (let index = 0; index < originalPkgs.length; index++) {
				assert.equal(updatedPkgs[index], originalPkgs[index]);
			}
		}
	});

	test('Vendor pkgs from other projects should not be allowed to import', async () => {
		// This test needs a go project that has vendor folder and vendor packages
		// Since the Go extension takes a dependency on the godef tool at github.com/rogpeppe/godef
		// which has vendor packages, we are using it here to test the "replace vendor packages with relative path" feature.
		// If the extension ever stops depending on godef tool or if godef ever stops having vendor packages, then this test
		// will fail and will have to be replaced with any other go project with vendor packages

		const vendorSupport = await isVendorSupported();
		const filePath = path.join(toolsGopath, 'src', 'github.com', 'ramya-rao-a', 'go-outline', 'main.go');
		const vendorPkgs = [
			'github.com/rogpeppe/godef/vendor/9fans.net/go/acme',
			'github.com/rogpeppe/godef/vendor/9fans.net/go/plan9',
			'github.com/rogpeppe/godef/vendor/9fans.net/go/plan9/client'
		];

		const gopkgsPromise = new Promise<void>((resolve, reject) => {
			const cmd = cp.spawn(getBinPath('gopkgs'), ['-format', '{{.ImportPath}}'], {
				env: process.env
			});
			const chunks: any[] = [];
			cmd.stdout.on('data', (d) => chunks.push(d));
			cmd.on('close', () => {
				const pkgs = chunks
					.join('')
					.split('\n')
					.filter((pkg) => pkg)
					.sort();
				if (vendorSupport) {
					vendorPkgs.forEach((pkg) => {
						assert.equal(pkgs.indexOf(pkg) > -1, true, `Package not found by goPkgs: ${pkg}`);
					});
				}
				return resolve();
			});
		});

		const listPkgPromise: Thenable<void> = vscode.workspace
			.openTextDocument(vscode.Uri.file(filePath))
			.then(async (document) => {
				await vscode.window.showTextDocument(document);
				const pkgs = await listPackages();
				if (vendorSupport) {
					vendorPkgs.forEach((pkg) => {
						assert.equal(
							pkgs.indexOf(pkg),
							-1,
							`Vendor package ${pkg} should not be shown by listPackages method`
						);
					});
				}
			});

		return Promise.all<void>([gopkgsPromise, listPkgPromise]);
	});

	test('Workspace Symbols', () => {
		// This test needs a go project that has vendor folder and vendor packages
		// Since the Go extension takes a dependency on the godef tool at github.com/rogpeppe/godef
		// which has vendor packages, we are using it here to test the "replace vendor packages with relative path" feature.
		// If the extension ever stops depending on godef tool or if godef ever stops having vendor packages, then this test
		// will fail and will have to be replaced with any other go project with vendor packages

		const workspacePath = path.join(toolsGopath, 'src', 'github.com', 'rogpeppe', 'godef');
		const configWithoutIgnoringFolders = Object.create(vscode.workspace.getConfiguration('go'), {
			gotoSymbol: {
				value: {
					ignoreFolders: []
				}
			}
		});
		const configWithIgnoringFolders = Object.create(vscode.workspace.getConfiguration('go'), {
			gotoSymbol: {
				value: {
					ignoreFolders: ['vendor']
				}
			}
		});
		const configWithIncludeGoroot = Object.create(vscode.workspace.getConfiguration('go'), {
			gotoSymbol: {
				value: {
					includeGoroot: true
				}
			}
		});
		const configWithoutIncludeGoroot = Object.create(vscode.workspace.getConfiguration('go'), {
			gotoSymbol: {
				value: {
					includeGoroot: false
				}
			}
		});

		const withoutIgnoringFolders = getWorkspaceSymbols(
			workspacePath,
			'WinInfo',
			dummyCancellationSource.token,
			configWithoutIgnoringFolders
		).then((results) => {
			assert.equal(results[0].name, 'WinInfo');
			assert.equal(results[0].path, path.join(workspacePath, 'vendor/9fans.net/go/acme/acme.go'));
		});
		const withIgnoringFolders = getWorkspaceSymbols(
			workspacePath,
			'WinInfo',
			dummyCancellationSource.token,
			configWithIgnoringFolders
		).then((results) => {
			assert.equal(results.length, 0);
		});
		const withoutIncludingGoroot = getWorkspaceSymbols(
			workspacePath,
			'Mutex',
			dummyCancellationSource.token,
			configWithoutIncludeGoroot
		).then((results) => {
			assert.equal(results.length, 0);
		});
		const withIncludingGoroot = getWorkspaceSymbols(
			workspacePath,
			'Mutex',
			dummyCancellationSource.token,
			configWithIncludeGoroot
		).then((results) => {
			assert(results.some((result) => result.name === 'Mutex'));
		});

		return Promise.all([withIgnoringFolders, withoutIgnoringFolders, withIncludingGoroot, withoutIncludingGoroot]);
	});

	test('Test Completion', async () => {
		const printlnDoc = `Println formats using the default formats for its operands and writes to
standard output. Spaces are always added between operands and a newline is
appended. It returns the number of bytes written and any write error
encountered.
`;
		const provider = new GoCompletionItemProvider();
		const testCases: [vscode.Position, string, string | null, string | null][] = [
			[new vscode.Position(7, 4), 'fmt', 'fmt', null],
			[new vscode.Position(7, 6), 'Println', 'func(a ...interface{}) (n int, err error)', printlnDoc]
		];
		const uri = vscode.Uri.file(path.join(fixturePath, 'baseTest', 'test.go'));
		const textDocument = await vscode.workspace.openTextDocument(uri);
		const editor = await vscode.window.showTextDocument(textDocument);

		const promises = testCases.map(([position, expectedLabel, expectedDetail, expectedDoc]) =>
			provider
				.provideCompletionItems(editor.document, position, dummyCancellationSource.token)
				.then(async (items) => {
					const item = items.items.find((x) => x.label === expectedLabel);
					if (!item) {
						assert.fail('missing expected item in completion list');
					}
					assert.equal(item.detail, expectedDetail);
					const resolvedItemResult: vscode.ProviderResult<vscode.CompletionItem> = provider.resolveCompletionItem(
						item,
						dummyCancellationSource.token
					);
					if (!resolvedItemResult) {
						return;
					}
					if (resolvedItemResult instanceof vscode.CompletionItem) {
						if (resolvedItemResult.documentation) {
							assert.equal((<vscode.MarkdownString>resolvedItemResult.documentation).value, expectedDoc);
						}
						return;
					}
					const resolvedItem = await resolvedItemResult;
					if (resolvedItem) {
						assert.equal((<vscode.MarkdownString>resolvedItem.documentation).value, expectedDoc);
					}
				})
		);
		await Promise.all(promises);
	});

	test('Test Completion Snippets For Functions', async () => {
		const provider = new GoCompletionItemProvider();
		const uri = vscode.Uri.file(path.join(fixturePath, 'completions', 'snippets.go'));
		const baseConfig = vscode.workspace.getConfiguration('go');
		const textDocument = await vscode.workspace.openTextDocument(uri);
		const editor = await vscode.window.showTextDocument(textDocument);

		const noFunctionSnippet = provider
			.provideCompletionItemsInternal(
				editor.document,
				new vscode.Position(9, 6),
				dummyCancellationSource.token,
				Object.create(baseConfig, {
					useCodeSnippetsOnFunctionSuggest: { value: false }
				})
			)
			.then((items) => {
				items = items instanceof vscode.CompletionList ? items.items : items;
				const item = items.find((x) => x.label === 'Print');
				if (!item) {
					assert.fail('Suggestion with label "Print" not found in test case noFunctionSnippet.');
				}
				assert.equal(!item.insertText, true);
			});
		const withFunctionSnippet = provider
			.provideCompletionItemsInternal(
				editor.document,
				new vscode.Position(9, 6),
				dummyCancellationSource.token,
				Object.create(baseConfig, {
					useCodeSnippetsOnFunctionSuggest: { value: true }
				})
			)
			.then((items1) => {
				items1 = items1 instanceof vscode.CompletionList ? items1.items : items1;
				const item1 = items1.find((x) => x.label === 'Print');
				if (!item1) {
					assert.fail('Suggestion with label "Print" not found in test case withFunctionSnippet.');
				}
				assert.equal((<vscode.SnippetString>item1.insertText).value, 'Print(${1:a ...interface{\\}})');
			});
		const withFunctionSnippetNotype = provider
			.provideCompletionItemsInternal(
				editor.document,
				new vscode.Position(9, 6),
				dummyCancellationSource.token,
				Object.create(baseConfig, {
					useCodeSnippetsOnFunctionSuggestWithoutType: { value: true }
				})
			)
			.then((items2) => {
				items2 = items2 instanceof vscode.CompletionList ? items2.items : items2;
				const item2 = items2.find((x) => x.label === 'Print');
				if (!item2) {
					assert.fail('Suggestion with label "Print" not found in test case withFunctionSnippetNotype.');
				}
				assert.equal((<vscode.SnippetString>item2.insertText).value, 'Print(${1:a})');
			});
		const noFunctionAsVarSnippet = provider
			.provideCompletionItemsInternal(
				editor.document,
				new vscode.Position(11, 3),
				dummyCancellationSource.token,
				Object.create(baseConfig, {
					useCodeSnippetsOnFunctionSuggest: { value: false }
				})
			)
			.then((items3) => {
				items3 = items3 instanceof vscode.CompletionList ? items3.items : items3;
				const item3 = items3.find((x) => x.label === 'funcAsVariable');
				if (!item3) {
					assert.fail('Suggestion with label "Print" not found in test case noFunctionAsVarSnippet.');
				}
				assert.equal(!item3.insertText, true);
			});
		const withFunctionAsVarSnippet = provider
			.provideCompletionItemsInternal(
				editor.document,
				new vscode.Position(11, 3),
				dummyCancellationSource.token,
				Object.create(baseConfig, {
					useCodeSnippetsOnFunctionSuggest: { value: true }
				})
			)
			.then((items4) => {
				items4 = items4 instanceof vscode.CompletionList ? items4.items : items4;
				const item4 = items4.find((x) => x.label === 'funcAsVariable');
				if (!item4) {
					assert.fail('Suggestion with label "Print" not found in test case withFunctionAsVarSnippet.');
				}
				assert.equal((<vscode.SnippetString>item4.insertText).value, 'funcAsVariable(${1:k string})');
			});
		const withFunctionAsVarSnippetNoType = provider
			.provideCompletionItemsInternal(
				editor.document,
				new vscode.Position(11, 3),
				dummyCancellationSource.token,
				Object.create(baseConfig, {
					useCodeSnippetsOnFunctionSuggestWithoutType: { value: true }
				})
			)
			.then((items5) => {
				items5 = items5 instanceof vscode.CompletionList ? items5.items : items5;
				const item5 = items5.find((x) => x.label === 'funcAsVariable');
				if (!item5) {
					assert.fail('Suggestion with label "Print" not found in test case withFunctionAsVarSnippetNoType.');
				}
				assert.equal((<vscode.SnippetString>item5.insertText).value, 'funcAsVariable(${1:k})');
			});
		const noFunctionAsTypeSnippet = provider
			.provideCompletionItemsInternal(
				editor.document,
				new vscode.Position(14, 0),
				dummyCancellationSource.token,
				Object.create(baseConfig, {
					useCodeSnippetsOnFunctionSuggest: { value: false }
				})
			)
			.then((items6) => {
				items6 = items6 instanceof vscode.CompletionList ? items6.items : items6;
				const item1 = items6.find((x) => x.label === 'HandlerFunc');
				const item2 = items6.find((x) => x.label === 'HandlerFuncWithArgNames');
				const item3 = items6.find((x) => x.label === 'HandlerFuncNoReturnType');
				if (!item1) {
					assert.fail('Suggestion with label "HandlerFunc" not found in test case noFunctionAsTypeSnippet.');
				}
				assert.equal(!item1.insertText, true);
				if (!item2) {
					assert.fail(
						'Suggestion with label "HandlerFuncWithArgNames" not found in test case noFunctionAsTypeSnippet.'
					);
				}
				assert.equal(!item2.insertText, true);
				if (!item3) {
					assert.fail(
						'Suggestion with label "HandlerFuncNoReturnType" not found in test case noFunctionAsTypeSnippet.'
					);
				}
				assert.equal(!item3.insertText, true);
			});
		const withFunctionAsTypeSnippet = provider
			.provideCompletionItemsInternal(
				editor.document,
				new vscode.Position(14, 0),
				dummyCancellationSource.token,
				Object.create(baseConfig, {
					useCodeSnippetsOnFunctionSuggest: { value: true }
				})
			)
			.then((items7) => {
				items7 = items7 instanceof vscode.CompletionList ? items7.items : items7;
				const item11 = items7.find((x) => x.label === 'HandlerFunc');
				const item21 = items7.find((x) => x.label === 'HandlerFuncWithArgNames');
				const item31 = items7.find((x) => x.label === 'HandlerFuncNoReturnType');
				if (!item11) {
					assert.fail(
						'Suggestion with label "HandlerFunc" not found in test case withFunctionAsTypeSnippet.'
					);
				}
				assert.equal(
					(<vscode.SnippetString>item11.insertText).value,
					'HandlerFunc(func(${1:arg1} string, ${2:arg2} string) {\n\t$3\n}) (string, string)'
				);
				if (!item21) {
					assert.fail(
						'Suggestion with label "HandlerFuncWithArgNames" not found in test case withFunctionAsTypeSnippet.'
					);
				}
				assert.equal(
					(<vscode.SnippetString>item21.insertText).value,
					'HandlerFuncWithArgNames(func(${1:w} string, ${2:r} string) {\n\t$3\n}) int'
				);
				if (!item31) {
					assert.fail(
						'Suggestion with label "HandlerFuncNoReturnType" not found in test case withFunctionAsTypeSnippet.'
					);
				}
				assert.equal(
					(<vscode.SnippetString>item31.insertText).value,
					'HandlerFuncNoReturnType(func(${1:arg1} string, ${2:arg2} string) {\n\t$3\n})'
				);
			});
		await Promise.all([
			noFunctionSnippet,
			withFunctionSnippet,
			withFunctionSnippetNotype,
			noFunctionAsVarSnippet,
			withFunctionAsVarSnippet,
			withFunctionAsVarSnippetNoType,
			noFunctionAsTypeSnippet,
			withFunctionAsTypeSnippet
		]);
	});

	test('Test No Completion Snippets For Functions', async () => {
		const provider = new GoCompletionItemProvider();
		const uri = vscode.Uri.file(path.join(fixturePath, 'completions', 'nosnippets.go'));
		const baseConfig = vscode.workspace.getConfiguration('go');
		const textDocument = await vscode.workspace.openTextDocument(uri);
		const editor = await vscode.window.showTextDocument(textDocument);

		const symbolFollowedByBrackets = provider
			.provideCompletionItemsInternal(
				editor.document,
				new vscode.Position(5, 10),
				dummyCancellationSource.token,
				Object.create(baseConfig, {
					useCodeSnippetsOnFunctionSuggest: { value: true }
				})
			)
			.then((items) => {
				items = items instanceof vscode.CompletionList ? items.items : items;
				const item = items.find((x) => x.label === 'Print');
				if (!item) {
					assert.fail('Suggestion with label "Print" not found in test case symbolFollowedByBrackets.');
				}
				assert.equal(!item.insertText, true, 'Unexpected snippet when symbol is followed by ().');
			});
		const symbolAsLastParameter = provider
			.provideCompletionItemsInternal(
				editor.document,
				new vscode.Position(7, 13),
				dummyCancellationSource.token,
				Object.create(baseConfig, {
					useCodeSnippetsOnFunctionSuggest: { value: true }
				})
			)
			.then((items1) => {
				items1 = items1 instanceof vscode.CompletionList ? items1.items : items1;
				const item1 = items1.find((x) => x.label === 'funcAsVariable');
				if (!item1) {
					assert.fail('Suggestion with label "funcAsVariable" not found in test case symbolAsLastParameter.');
				}
				assert.equal(!item1.insertText, true, 'Unexpected snippet when symbol is a parameter inside func call');
			});
		const symbolsAsNonLastParameter = provider
			.provideCompletionItemsInternal(
				editor.document,
				new vscode.Position(8, 11),
				dummyCancellationSource.token,
				Object.create(baseConfig, {
					useCodeSnippetsOnFunctionSuggest: { value: true }
				})
			)
			.then((items2) => {
				items2 = items2 instanceof vscode.CompletionList ? items2.items : items2;
				const item2 = items2.find((x) => x.label === 'funcAsVariable');
				if (!item2) {
					assert.fail(
						'Suggestion with label "funcAsVariable" not found in test case symbolsAsNonLastParameter.'
					);
				}
				assert.equal(
					!item2.insertText,
					true,
					'Unexpected snippet when symbol is one of the parameters inside func call.'
				);
			});
		await Promise.all([symbolFollowedByBrackets, symbolAsLastParameter, symbolsAsNonLastParameter]);
	});

	test('Test Completion on unimported packages', async () => {
		const config = Object.create(vscode.workspace.getConfiguration('go'), {
			autocompleteUnimportedPackages: { value: true }
		});
		const provider = new GoCompletionItemProvider();
		const testCases: [vscode.Position, string[]][] = [
			[new vscode.Position(10, 3), ['bytes']],
			[new vscode.Position(11, 6), ['Abs', 'Acos', 'Asin']]
		];
		const uri = vscode.Uri.file(path.join(fixturePath, 'completions', 'unimportedPkgs.go'));
		const textDocument = await vscode.workspace.openTextDocument(uri);
		const editor = await vscode.window.showTextDocument(textDocument);

		const promises = testCases.map(([position, expected]) =>
			provider
				.provideCompletionItemsInternal(editor.document, position, dummyCancellationSource.token, config)
				.then((items) => {
					items = items instanceof vscode.CompletionList ? items.items : items;
					const labels = items.map((x) => x.label);
					for (const entry of expected) {
						assert.equal(
							labels.indexOf(entry) > -1,
							true,
							`missing expected item in completion list: ${entry} Actual: ${labels}`
						);
					}
				})
		);
		await Promise.all(promises);
	});

	test('Test Completion on unimported packages (multiple)', async () => {
		const config = Object.create(vscode.workspace.getConfiguration('go'), {
			gocodeFlags: { value: ['-builtin'] }
		});
		const provider = new GoCompletionItemProvider();
		const position = new vscode.Position(3, 14);
		const expectedItems = [
			{
				label: 'template (html/template)',
				import: '\nimport (\n\t"html/template"\n)\n'
			},
			{
				label: 'template (text/template)',
				import: '\nimport (\n\t"text/template"\n)\n'
			}
		];
		const uri = vscode.Uri.file(path.join(fixturePath, 'completions', 'unimportedMultiplePkgs.go'));
		const textDocument = await vscode.workspace.openTextDocument(uri);
		const editor = await vscode.window.showTextDocument(textDocument);

		const completionResult = await provider.provideCompletionItemsInternal(
			editor.document,
			position,
			dummyCancellationSource.token,
			config
		);
		const items = completionResult instanceof vscode.CompletionList ? completionResult.items : completionResult;
		const labels = items.map((x) => x.label);
		expectedItems.forEach((expectedItem) => {
			const actualItem: vscode.CompletionItem = items.filter((item) => item.label === expectedItem.label)[0];
			if (!actualItem) {
				assert.fail(
					actualItem,
					expectedItem,
					`Missing expected item in completion list: ${expectedItem.label} Actual: ${labels}`
				);
			}
			if (!actualItem.additionalTextEdits) {
				assert.fail(`Missing additionalTextEdits on suggestion for ${actualItem}`);
			}
			assert.equal(actualItem.additionalTextEdits.length, 1);
			assert.equal(actualItem.additionalTextEdits[0].newText, expectedItem.import);
		});
	});

	test('Test Completion on Comments for Exported Members', async () => {
		const provider = new GoCompletionItemProvider();
		const testCases: [vscode.Position, string[]][] = [
			[new vscode.Position(6, 4), ['Language']],
			[new vscode.Position(9, 4), ['GreetingText']],
			// checking for comment completions with begining of comment without space
			[new vscode.Position(12, 2), []],
			// cursor between /$/ this should not trigger any completion
			[new vscode.Position(12, 1), []],
			[new vscode.Position(12, 4), ['SayHello']],
			[new vscode.Position(17, 5), ['HelloParams']],
			[new vscode.Position(26, 5), ['Abs']]
		];
		const uri = vscode.Uri.file(path.join(fixturePath, 'completions', 'exportedMemberDocs.go'));

		const textDocument = await vscode.workspace.openTextDocument(uri);
		const editor = await vscode.window.showTextDocument(textDocument);

		const promises = testCases.map(([position, expected]) =>
			provider.provideCompletionItems(editor.document, position, dummyCancellationSource.token).then((items) => {
				const labels = items.items.map((x) => x.label);
				assert.equal(
					expected.length,
					labels.length,
					`expected number of completions: ${expected.length} Actual: ${
					labels.length
					} at position(${position.line + 1},${position.character + 1}) ${labels}`
				);
				expected.forEach((entry, index) => {
					assert.equal(
						entry,
						labels[index],
						`mismatch in comment completion list Expected: ${entry} Actual: ${labels[index]}`
					);
				});
			})
		);
		await Promise.all(promises);
	});

	test('getImportPath()', () => {
		const testCases: [string, string][] = [
			['import "github.com/sirupsen/logrus"', 'github.com/sirupsen/logrus'],
			['import "net/http"', 'net/http'],
			['"github.com/sirupsen/logrus"', 'github.com/sirupsen/logrus'],
			['', ''],
			['func foo(bar int) (int, error) {', ''],
			['// This is a comment, complete with punctuation.', '']
		];

		testCases.forEach((run) => {
			assert.equal(run[1], getImportPath(run[0]));
		});
	});

	test('goPlay - success run', async () => {
		const goplayPath = getBinPath('goplay');
		if (goplayPath === 'goplay') {
			// goplay is not installed, so skip the test
			return;
		}

		const validCode = `
			package main
			import (
				"fmt"
			)
			func main() {
				for i := 1; i < 4; i++ {
					fmt.Printf("%v ", i)
				}
				fmt.Print("Go!")
			}`;
		const goConfig = Object.create(vscode.workspace.getConfiguration('go'), {
			playground: { value: { run: true, openbrowser: false, share: false } }
		});

		await goPlay(validCode, goConfig['playground']).then(
			(result) => {
				assert(result.includes('1 2 3 Go!'));
			},
			(e) => {
				assert.ifError(e);
			}
		);
	});

	test('goPlay - success run & share', async () => {
		const goplayPath = getBinPath('goplay');
		if (goplayPath === 'goplay') {
			// goplay is not installed, so skip the test
			return;
		}

		const validCode = `
			package main
			import (
				"fmt"
			)
			func main() {
				for i := 1; i < 4; i++ {
					fmt.Printf("%v ", i)
				}
				fmt.Print("Go!")
			}`;
		const goConfig = Object.create(vscode.workspace.getConfiguration('go'), {
			playground: { value: { run: true, openbrowser: false, share: true } }
		});

		await goPlay(validCode, goConfig['playground']).then(
			(result) => {
				assert(result.includes('1 2 3 Go!'));
				assert(result.includes('https://play.golang.org/'));
			},
			(e) => {
				assert.ifError(e);
			}
		);
	});

	test('goPlay - fail', async () => {
		const goplayPath = getBinPath('goplay');
		if (goplayPath === 'goplay') {
			// goplay is not installed, so skip the test
			return;
		}

		const invalidCode = `
			package main
			import (
				"fmt"
			)
			func fantasy() {
				fmt.Print("not a main package, sorry")
			}`;
		const goConfig = Object.create(vscode.workspace.getConfiguration('go'), {
			playground: { value: { run: true, openbrowser: false, share: false } }
		});

		await goPlay(invalidCode, goConfig['playground']).then(
			(result) => {
				assert.ifError(result);
			},
			(e) => {
				assert.ok(e);
			}
		);
	});

	test('Build Tags checking', async () => {
		const config1 = Object.create(vscode.workspace.getConfiguration('go'), {
			vetOnSave: { value: 'off' },
			lintOnSave: { value: 'off' },
			buildOnSave: { value: 'package' },
			buildTags: { value: 'randomtag' }
		});

		const checkWithTags = check(vscode.Uri.file(path.join(fixturePath, 'buildTags', 'hello.go')), config1).then(
			(diagnostics) => {
				assert.equal(1, diagnostics.length, 'check with buildtag failed. Unexpected errors found');
				assert.equal(1, diagnostics[0].errors.length, 'check with buildtag failed. Unexpected errors found');
				assert.equal(diagnostics[0].errors[0].msg, 'undefined: fmt.Prinln');
			}
		);

		const config2 = Object.create(vscode.workspace.getConfiguration('go'), {
			vetOnSave: { value: 'off' },
			lintOnSave: { value: 'off' },
			buildOnSave: { value: 'package' },
			buildTags: { value: 'randomtag othertag' }
		});

		const checkWithMultipleTags = check(
			vscode.Uri.file(path.join(fixturePath, 'buildTags', 'hello.go')),
			config2
		).then((diagnostics) => {
			assert.equal(1, diagnostics.length, 'check with multiple buildtags failed. Unexpected errors found');
			assert.equal(
				1,
				diagnostics[0].errors.length,
				'check with multiple buildtags failed. Unexpected errors found'
			);
			assert.equal(diagnostics[0].errors[0].msg, 'undefined: fmt.Prinln');
		});

		const config3 = Object.create(vscode.workspace.getConfiguration('go'), {
			vetOnSave: { value: 'off' },
			lintOnSave: { value: 'off' },
			buildOnSave: { value: 'package' },
			buildTags: { value: '' }
		});

		const checkWithoutTags = check(vscode.Uri.file(path.join(fixturePath, 'buildTags', 'hello.go')), config3).then(
			(diagnostics) => {
				assert.equal(1, diagnostics.length, 'check without buildtags failed. Unexpected errors found');
				assert.equal(
					1,
					diagnostics[0].errors.length,
					'check without buildtags failed. Unexpected errors found'
				);
				const errMsg = diagnostics[0].errors[0].msg;
				assert.equal(errMsg.includes(`can't load package: package test/testfixture/buildTags`) || errMsg.includes(`build constraints exclude all Go files`),
					true,
					`check without buildtags failed. Go files not excluded. ${diagnostics[0].errors[0].msg}`
				);
			}
		);

		return Promise.all([checkWithTags, checkWithMultipleTags, checkWithoutTags]);
	});

	test('Test Tags checking', async () => {
		const config1 = Object.create(vscode.workspace.getConfiguration('go'), {
			vetOnSave: { value: 'off' },
			lintOnSave: { value: 'off' },
			buildOnSave: { value: 'package' },
			testTags: { value: null },
			buildTags: { value: 'randomtag' }
		});

		const config2 = Object.create(vscode.workspace.getConfiguration('go'), {
			vetOnSave: { value: 'off' },
			lintOnSave: { value: 'off' },
			buildOnSave: { value: 'package' },
			testTags: { value: 'randomtag' }
		});

		const config3 = Object.create(vscode.workspace.getConfiguration('go'), {
			vetOnSave: { value: 'off' },
			lintOnSave: { value: 'off' },
			buildOnSave: { value: 'package' },
			testTags: { value: 'randomtag othertag' }
		});

		const config4 = Object.create(vscode.workspace.getConfiguration('go'), {
			vetOnSave: { value: 'off' },
			lintOnSave: { value: 'off' },
			buildOnSave: { value: 'package' },
			testTags: { value: '' }
		});

		const uri = vscode.Uri.file(path.join(fixturePath, 'testTags', 'hello_test.go'));
		const document = await vscode.workspace.openTextDocument(uri);
		await vscode.window.showTextDocument(document);

		const result1 = await testCurrentFile(config1, false, []);
		assert.equal(result1, true);

		const result2 = await testCurrentFile(config2, false, []);
		assert.equal(result2, true);

		const result3 = await testCurrentFile(config3, false, []);
		assert.equal(result3, true);

		const result4 = await testCurrentFile(config4, false, []);
		assert.equal(result4, false);
	});

	test('Add imports when no imports', async () => {
		const uri = vscode.Uri.file(path.join(fixturePath, 'importTest', 'noimports.go'));
		const document = await vscode.workspace.openTextDocument(uri);
		await vscode.window.showTextDocument(document);

		const expectedText = document.getText() + '\n' + 'import (\n\t"bytes"\n)\n';
		const edits = getTextEditForAddImport('bytes');
		const edit = new vscode.WorkspaceEdit();
		edit.set(document.uri, edits);
		return vscode.workspace.applyEdit(edit).then(() => {
			assert.equal(
				vscode.window.activeTextEditor && vscode.window.activeTextEditor.document.getText(),
				expectedText
			);
			return Promise.resolve();
		});
	});

	test('Add imports to an import block', async () => {
		const uri = vscode.Uri.file(path.join(fixturePath, 'importTest', 'groupImports.go'));
		const document = await vscode.workspace.openTextDocument(uri);
		await vscode.window.showTextDocument(document);

		const expectedText = document.getText().replace('\t"fmt"\n\t"math"', '\t"bytes"\n\t"fmt"\n\t"math"');
		const edits = getTextEditForAddImport('bytes');
		const edit = new vscode.WorkspaceEdit();
		edit.set(document.uri, edits);
		await vscode.workspace.applyEdit(edit);
		assert.equal(vscode.window.activeTextEditor && vscode.window.activeTextEditor.document.getText(), expectedText);
	});

	test('Add imports and collapse single imports to an import block', async () => {
		const uri = vscode.Uri.file(path.join(fixturePath, 'importTest', 'singleImports.go'));
		const document = await vscode.workspace.openTextDocument(uri);
		await vscode.window.showTextDocument(document);

		const expectedText = document
			.getText()
			.replace(
				'import "fmt"\nimport . "math" // comment',
				'import (\n\t"bytes"\n\t"fmt"\n\t. "math" // comment\n)'
			);
		const edits = getTextEditForAddImport('bytes');
		const edit = new vscode.WorkspaceEdit();
		edit.set(document.uri, edits);
		await vscode.workspace.applyEdit(edit);
		assert.equal(vscode.window.activeTextEditor && vscode.window.activeTextEditor.document.getText(), expectedText);
	});

	test('Fill struct', async () => {
		const uri = vscode.Uri.file(path.join(fixturePath, 'fillStruct', 'input_1.go'));
		const golden = fs.readFileSync(path.join(fixturePath, 'fillStruct', 'golden_1.go'), 'utf-8');

		const textDocument = await vscode.workspace.openTextDocument(uri);
		await vscode.window.showTextDocument(textDocument);

		const editor = await vscode.window.showTextDocument(textDocument);
		const selection = new vscode.Selection(12, 15, 12, 15);
		editor.selection = selection;
		await runFillStruct(editor);
		assert.equal(vscode.window.activeTextEditor && vscode.window.activeTextEditor.document.getText(), golden);
	});

	test('Fill struct - select line', async () => {
		const uri = vscode.Uri.file(path.join(fixturePath, 'fillStruct', 'input_2.go'));
		const golden = fs.readFileSync(path.join(fixturePath, 'fillStruct', 'golden_2.go'), 'utf-8');

		const textDocument = await vscode.workspace.openTextDocument(uri);
		const editor = await vscode.window.showTextDocument(textDocument);

		const selection = new vscode.Selection(7, 0, 7, 10);
		editor.selection = selection;
		await runFillStruct(editor);
		assert.equal(vscode.window.activeTextEditor && vscode.window.activeTextEditor.document.getText(), golden);
	});
});<|MERGE_RESOLUTION|>--- conflicted
+++ resolved
@@ -20,8 +20,8 @@
 	generateTestCurrentPackage
 } from '../../src/goGenerateTests';
 import { getTextEditForAddImport, listPackages } from '../../src/goImport';
+import { updateGoPathGoRootFromConfig } from '../../src/goInstallTools';
 import { goLint } from '../../src/goLint';
-import { updateGoPathGoRootFromConfig } from '../../src/goInstallTools';
 import { documentSymbols, GoDocumentSymbolProvider, GoOutlineImportsOptions } from '../../src/goOutline';
 import { getAllPackages } from '../../src/goPackages';
 import { goPlay } from '../../src/goPlayground';
@@ -39,45 +39,8 @@
 	isVendorSupported
 } from '../../src/util';
 
-function queryDefaultGopathSync(): string | null {
-	const goExecutable = getBinPath('go');
-	if (!goExecutable) {
-		console.warn(`Failed to run "go env GOPATH" to find mod file as the "go" binary cannot be found`);
-		return null;
-	}
-	let gopath: string;
-	try {
-		const stdout = cp.execFileSync(goExecutable, ['env', 'GOPATH']);
-		console.log(`Got go env GOPATH result: ${stdout}`);
-		gopath = stdout.toString().trim();
-	} catch (err) {
-		console.warn(`Error when running go env GOPATH: ${err}`);
-	}
-	return gopath;
-}
-
 suite('Go Extension Tests', function() {
 	this.timeout(10000);
-<<<<<<< HEAD
-	let gopath = getCurrentGoPath();
-	if (!gopath) {
-			gopath = queryDefaultGopathSync();
-	}
-	if (!gopath) {
-		assert.ok(gopath, 'Cannot run tests if GOPATH is not set as environment variable');
-		return;
-	}
-	console.log(`Using GOPATH: ${gopath}`);
-
-	const repoPath = path.join(gopath, 'src', 'test');
-	const fixturePath = path.join(repoPath, 'testfixture');
-	const fixtureSourcePath = path.join(__dirname, '..', '..', '..', 'test', 'fixtures');
-	const generateTestsSourcePath = path.join(repoPath, 'generatetests');
-	const generateFunctionTestSourcePath = path.join(repoPath, 'generatefunctiontest');
-	const generatePackageTestSourcePath = path.join(repoPath, 'generatePackagetest');
-	const toolsGopath = getToolsGopath() || gopath;
-=======
->>>>>>> b83ad81c
 
 	const dummyCancellationSource = new vscode.CancellationTokenSource();
 
