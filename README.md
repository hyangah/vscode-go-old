--- conflicted
+++ resolved
@@ -2,23 +2,14 @@
 
 [![Slack](https://img.shields.io/badge/slack-gophers-green.svg?style=flat)](https://gophers.slack.com/messages/vscode/)
 
-> Read the [We are moving 🏡 🚚 🏡](#we-are-moving---) section to learn about the new home for this extension and subscribe to [Microsoft/vscode-go#3247](https://github.com/microsoft/vscode-go/issues/3247) for updates.
-
 This extension adds rich language support for the [Go language](https://golang.org/) to VS Code.
 
 See the [Changelog](https://github.com/Microsoft/vscode-go/blob/master/CHANGELOG.md) to know what has changed over the last few versions of this extension.
 
-<<<<<<< HEAD
-> This is the future home for the VS Code Go extension. Please follow the progress of the migration work [here](https://github.com/microsoft/vscode-go/issues/3247).
+> This is the future home for the VS Code Go extension and migration is in progress. Read [the announcement in the old repo](https://github.com/microsoft/vscode-go/blob/master/README.md#we-are-moving---) section to learn about the transition and subscribe to [Microsoft/vscode-go#3247](https://github.com/microsoft/vscode-go/issues/3247) for updates.
 
 ## Table of Contents
 
-=======
-## Table of Contents
-
-[**We are moving!**](#we-are-moving---)
-
->>>>>>> d2986467
 - [Language Features](#language-features)
 	- [IntelliSense](#intellisense)
 	- [Code Navigation](#code-navigation)
@@ -43,30 +34,6 @@
 - [Code of Conduct](#code-of-conduct)
 - [License](#license)
 
-<<<<<<< HEAD
-=======
-## We are moving! 🏡 🚚 🏡 
-
-Our new home will be https://github.com/golang/vscode-go.
-
-As the extension grows in features and popularity, it requires more maintenance and support.
-Since the introduction of Go modules, we have been collaborating with the Go team, particularly on support
-for `gopls`, the [Go language server](https://golang.org/s/gopls/README.md). More exciting work is on the horizon with the
-[debug adapter service](https://github.com/go-delve/delve/tree/master/service/dap) in delve which will help
-improve the debugging experience.
-
-Moving to the [golang GitHub organization](https://github.com/golang) brings us closer to the home of other tools
-and libraries that the Go extension depends on. We hope this will help keep the extension tightly coupled with the Go 
-language and encourage more Gophers to get involved.
-
-As of May 2020, this repository is effectively frozen. We are currently focused on migration tasks, such as resolving
-and transferring open issues and PRs and updating documentation. Critical bug fixes and PRs related
-to migration will still be accepted. You can open new feature requests, bug reports, and PRs in 
-the new repository: https://github.com/golang/vscode-go.
-
-For questions and discussion, please join us in the [`#vscode-dev`](https://gophers.slack.com/messages/vscode-dev) Gophers Slack channel.
-
->>>>>>> d2986467
 ## Language Features
 
 ### IntelliSense
